--- conflicted
+++ resolved
@@ -54,11 +54,7 @@
 // PeerConnection
 //
 
-<<<<<<< HEAD
-PeerConnection::PeerConnection(webrtc::PeerConnectionInterface::IceServers iceServerList, int minPort, int maxPort)
-=======
 PeerConnection::PeerConnection(RTCConfiguration configuration)
->>>>>>> 911c9a80
   : loop(uv_default_loop()) {
   _createOfferObserver = new rtc::RefCountedObject<CreateOfferObserver>(this);
   _createAnswerObserver = new rtc::RefCountedObject<CreateAnswerObserver>(this);
@@ -73,7 +69,7 @@
               _factory->getNetworkManager(),
               _factory->getSocketFactory()
           ));
-  portAllocator->SetPortRange(minPort, maxPort);
+  portAllocator->SetPortRange(0, 65535);
 
   _jinglePeerConnection = _factory->factory()->CreatePeerConnection(configuration, nullptr, std::move(portAllocator), nullptr, this);
 
@@ -277,112 +273,6 @@
     return Nan::ThrowTypeError("Use the new operator to construct the PeerConnection.");
   }
 
-<<<<<<< HEAD
-  webrtc::PeerConnectionInterface::IceServers iceServerList;
-
-  int minPort = 0;
-  int maxPort = 0;
-
-  // Check if we have a configuration object
-  if (info[0]->IsObject()) {
-    const Local<Object> obj = info[0]->ToObject();
-
-    // Extract keys into array for iteration
-    const Local<Array> props = obj->GetPropertyNames();
-
-    // Iterate all of the top-level config keys
-    for (uint32_t i = 0; i < props->Length(); i++) {
-      // Get the key and value for this particular config field
-      const Local<String> key = props->Get(i)->ToString();
-      const Local<Value> value = obj->Get(key);
-
-      // Annoyingly convert to std::string
-      String::Utf8Value _key(key);
-      std::string strKey = std::string(*_key);
-
-      // Handle iceServers configuration
-      if (strKey == "iceServers" && value->IsArray()) {
-        const Handle<Array> iceServers = Handle<Array>::Cast(value);
-
-        // Iterate over all of the ice servers configured
-        for (uint32_t j = 0; j < iceServers->Length(); j++) {
-          if (iceServers->Get(j)->IsObject()) {
-
-            const Local<Object> iceServerObj = iceServers->Get(j)->ToObject();
-            webrtc::PeerConnectionInterface::IceServer iceServer;
-
-            const Local<Array> iceProps = iceServerObj->GetPropertyNames();
-
-            // Now we have an iceserver object in iceServerObj - Lets iterate all of its fields
-            for (uint32_t y = 0; y < iceProps->Length(); y++) {
-              String::Utf8Value _iceServerKey(iceProps->Get(y)->ToString());
-              std::string iceServerKey = std::string(*_iceServerKey);
-
-              Local<Value> iceValue = iceServerObj->Get(iceProps->Get(y)->ToString());
-
-              // Handle each field by casting the data and assigning to our iceServer instance
-              if ((iceServerKey == "url" || iceServerKey == "urls") && iceValue->IsString()) {
-                String::Utf8Value _iceUrl(iceValue->ToString());
-                std::string iceUrl = std::string(*_iceUrl);
-
-                iceServer.uri = iceUrl;
-              } else if ((iceServerKey == "url" || iceServerKey == "urls") && iceValue->IsArray()) {
-                Handle<Array> iceUrls = Handle<Array>::Cast(iceValue);
-
-                for (uint32_t x = 0; x < iceUrls->Length(); x++) {
-                  String::Utf8Value _iceUrlsEntry(iceUrls->Get(x)->ToString());
-                  std::string iceUrlsEntry = std::string(*_iceUrlsEntry);
-
-                  iceServer.urls.push_back(iceUrlsEntry);
-                }
-              } else if (iceServerKey == "credential" && iceValue->IsString()) {
-                String::Utf8Value _icePassword(iceValue->ToString());
-                std::string icePassword = std::string(*_icePassword);
-
-                iceServer.password = icePassword;
-              } else if (iceServerKey == "username" && iceValue->IsString()) {
-                String::Utf8Value _iceUsername(iceValue->ToString());
-                std::string iceUsername = std::string(*_iceUsername);
-
-                iceServer.username = iceUsername;
-              }
-            }
-
-            // Lastly we push the created ICE server to our iceServerList, to be passed to the 'real' PeerConnection constructor
-            iceServerList.push_back(iceServer);
-          }
-        }
-      } else if (strKey == "portRange" && value->IsString()) {
-        std::string _portRange = std::string(*String::Utf8Value(value->ToString()));
-
-        int pos = _portRange.find("-");
-
-        if (pos != std::string::npos) {
-          try {
-            size_t minIdx, maxIdx;
-            std::string minStr = _portRange.substr(0, pos);
-            std::string maxStr = _portRange.substr(pos + 1);
-
-            minPort = std::stoi(minStr, &minIdx);
-            maxPort = std::stoi(maxStr, &maxIdx);
-
-            if (minIdx < minStr.size() || maxIdx < maxStr.size()) { throw std::invalid_argument("invalid characters"); }
-          } catch (const std::invalid_argument& ia) {
-            Nan::ThrowError("Port range must follow the format `MIN-MAX`");
-          }
-
-          if (minPort < 0 || minPort > 65535 || maxPort < 0 || maxPort > 65535 || minPort > maxPort) {
-            Nan::ThrowRangeError("Port range must be between 0-65535 and MIN <= MAX");
-          }
-        }
-      }
-      // else if (strKey == "offerToReceiveAudio") ... Handle more config here. For now i just need ICE
-    }
-  }
-
-  // Tell em whats up
-  PeerConnection* obj = new PeerConnection(iceServerList, minPort, maxPort);
-=======
   auto maybeConfiguration = From<Maybe<RTCConfiguration>, Nan::NAN_METHOD_ARGS_TYPE>(info);
   if (maybeConfiguration.IsInvalid()) {
     auto error = maybeConfiguration.ToErrors()[0];
@@ -391,7 +281,6 @@
 
   // Tell em whats up
   auto obj = new PeerConnection(maybeConfiguration.UnsafeFromValid().FromMaybe(RTCConfiguration()));
->>>>>>> 911c9a80
   obj->Wrap(info.This());
   obj->Ref();
 
