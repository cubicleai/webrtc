--- conflicted
+++ resolved
@@ -116,14 +116,10 @@
           steps:
             - run:
                 name: Install CMake and Python via Chocolatey
-<<<<<<< HEAD
-                command: choco install --no-progress -y cmake python
-=======
                 command: choco install -y cmake python
             - run:
                 name: Aliasing python to python3 for gn sake
                 command: cp /c/tools/miniconda3/python.exe /c/tools/miniconda3/python3.exe
->>>>>>> 4e1ee014
 
       ###
       # LINUX SPECIFIC SETUP
