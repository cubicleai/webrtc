<<<<<<< HEAD
var EventTarget = require('./eventtarget');

var RTCDataChannelMessageEvent = require('./datachannelmessageevent');

=======
var EventTarget = require('eventtarget')
  , RTCDataChannelMessageEvent = require('./datachannelmessageevent');
>>>>>>> 99a09ef5

//function DataChannel(internalDC) {
//  this._queue = [];
//  this._pending = null;
//};

//DataChannel.prototype._getDC = function _getDC() {
//  if(!this._dc) {
//    throw new Error('RTCDataChannel is gone');
//  }
//  return this._dc;
//};

//DataChannel.prototype._queueOrRun = function _queueOrRun(obj) {
//  var pc = this._getPC();
//  // this._checkClosed();
//  if(null == this._pending) {
//    pc[obj.func].apply(pc, obj.args);
//    if(obj.wait) {
//      this._pending = obj;
//    }
//  } else {
//    this._queue.push(obj);
//  }
//};

//DataChannel.prototype._executeNext = function _executeNext() {
//  var obj, pc;
//  pc = this._getPC();
//  if(this._queue.length > 0) {
//    obj = this._queue.shift();
//    pc[obj.func].apply(pc, obj.args);
//    if(obj.wait)
//    {
//      this._pending = obj;
//    } else {
//      this._executeNext();
//    }
//  } else {
//    this._pending = null;
//  }
//};

//DataChannel.prototype._shutdown = function _shutdown() {
//  this._getDC().shutdown();
//};


function RTCDataChannel(internalDC) {
  'use strict';
  var that = this;

  EventTarget.call(this);

  internalDC.onerror = function onerror() {
    that.dispatchEvent({type: 'error'});
  };

  internalDC.onmessage = function onmessage(data) {
    that.dispatchEvent(new RTCDataChannelMessageEvent(data));
  };

  internalDC.onstatechange = function onstatechange() {
    var state = that.readyState;

    switch(state) {
      case 'open':
        that.dispatchEvent({type: 'open'});
        break;

      case 'closed':
        that.dispatchEvent({type: 'close'});
        break;
    }
  };

  Object.defineProperties(this, {
    'label': {
      get: function getLabel() {
        return internalDC.label;
      }
    },
    'readyState': {
      get: function getReadyState() {
        var state = internalDC.readyState;
        return this.RTCDataStates[state];
      }
    },
    'binaryType': {
      get: function getBinaryType() {
        var type = internalDC.binaryType;
        return this.BinaryTypes[type];
      },
      set: function(type) {
        var typenum = this.BinaryTypes.indexOf(type);
        if(typenum >= 0) {
          internalDC.binaryType = typenum;
        }
      }
    }
  });

  this.send = function send(data) {
    internalDC.send(data);
  };

  this.close = function close() {
    internalDC.close();
  };
}

RTCDataChannel.prototype.RTCDataStates = [
  'connecting',
  'open',
  'closing',
  'closed'
];

RTCDataChannel.prototype.BinaryTypes = [
  'blob',  // Note: not sure what to do about this, since node doesn't have a Blob API
  'arraybuffer'
];

module.exports = RTCDataChannel;<|MERGE_RESOLUTION|>--- conflicted
+++ resolved
@@ -1,12 +1,6 @@
-<<<<<<< HEAD
 var EventTarget = require('./eventtarget');
 
 var RTCDataChannelMessageEvent = require('./datachannelmessageevent');
-
-=======
-var EventTarget = require('eventtarget')
-  , RTCDataChannelMessageEvent = require('./datachannelmessageevent');
->>>>>>> 99a09ef5
 
 //function DataChannel(internalDC) {
 //  this._queue = [];
