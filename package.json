--- conflicted
+++ resolved
@@ -29,15 +29,10 @@
   },
   "devDependencies": {
     "grunt": "~0.4.2",
-<<<<<<< HEAD
-    "grunt-contrib-jshint": "~0.6.*",
+    "grunt-contrib-jshint": "~0.8.0",
     "grunt-tape": "~0.0.2",
     "tape": "~2.4.2",
     "ws": "~0.4.31"
-=======
-    "grunt-contrib-jshint": "~0.8.0",
-    "grunt-tape": "~0.0.2"
->>>>>>> 6e31c9f3
   },
   "scripts": {
     "install": "node bin/build.js",
